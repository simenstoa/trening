module Activities exposing
    ( Activity
    , activityDecoder
    , calculateSecPerKm
    , getActivitiesForLastThreeMonths
    , getDistanceByWeeks
    , getDistanceForActivities
    , getLastThreeMonths
    , getOther
    , getRaces
    , getRides
    , getRuns
    , getTimeForActivities
    )

import Dict exposing (Dict)
import Iso8601
import Json.Decode as Decode exposing (Decoder, bool, float, int, string)
<<<<<<< HEAD
import Json.Decode.Pipeline exposing (custom, hardcoded, optional, required)
import List.Extra exposing (groupWhile)
=======
import Json.Decode.Pipeline exposing (hardcoded, optional, required)
>>>>>>> 7c14d3b2
import Time exposing (Posix)
import Time.Extra exposing (Interval(..))



--- Model ---


type WorkoutType
    = Normal
    | Race


type ActivityType
    = Run
    | Ride
    | Other


type alias Activity =
    { id : Int
    , name : String
    , distance : Float
    , moving_time : Int
    , total_elevation_gain : Float
    , has_heartrate : Bool
    , workout_type : WorkoutType
    , activity_type : ActivityType
    , start_date_local : Posix
    , active : Bool
    }



--- Decoders ---


typeDecoder : String -> Decoder ActivityType
typeDecoder activityAsString =
    case activityAsString of
        "Run" ->
            Decode.succeed Run

        "Ride" ->
            Decode.succeed Ride

        _ ->
            Decode.succeed Other


workoutTypeDecoder : Decoder WorkoutType
workoutTypeDecoder =
    int
        |> Decode.andThen
            (\typeAsInt ->
                case typeAsInt of
                    1 ->
                        Decode.succeed Race

                    _ ->
                        Decode.succeed Normal
            )


activityDecoder : Decoder Activity
activityDecoder =
    Decode.succeed Activity
        |> required "id" int
        |> required "name" string
        |> required "distance" float
        |> required "moving_time" int
        |> required "total_elevation_gain" float
        |> required "has_heartrate" bool
        |> optional "workout_type" workoutTypeDecoder Normal
        |> required "type" (string |> Decode.andThen typeDecoder)
        |> required "start_date_local" Iso8601.decoder
        |> hardcoded False



--- Utils ---


getRaces : List Activity -> List Activity
getRaces races =
    List.filter (\race -> race.workout_type == Race) races


getRuns : List Activity -> List Activity
getRuns =
    filterOnActivityType Run


getRides : List Activity -> List Activity
getRides =
    filterOnActivityType Ride


getOther : List Activity -> List Activity
getOther =
    filterOnActivityType Other


filterOnActivityType : ActivityType -> List Activity -> List Activity
filterOnActivityType filter =
    List.filter (\{ activity_type } -> activity_type == filter)


getLastThreeMonths : Activity -> ( Posix, Posix )
getLastThreeMonths activity =
    let
        to =
            activity.start_date_local

        from =
            Time.posixToMillis to - 7776000000 |> Time.millisToPosix
    in
    ( from, to )


getActivitiesForLastThreeMonths : List Activity -> Activity -> List Activity
getActivitiesForLastThreeMonths activities activity =
    let
        ( from, to ) =
            getLastThreeMonths activity
    in
    getActivitiesByInterval from to activities


getActivitiesByInterval : Time.Posix -> Time.Posix -> List Activity -> List Activity
getActivitiesByInterval from to =
    List.filter
        (\activity ->
            Time.posixToMillis activity.start_date_local
                > Time.posixToMillis from
                && Time.posixToMillis activity.start_date_local
                < Time.posixToMillis to
        )


getDistanceForActivities : List Activity -> Float
getDistanceForActivities =
    List.foldl (\activity sum -> sum + activity.distance) 0


getTimeForActivities : List Activity -> Int
getTimeForActivities =
    List.foldl (\activity sum -> sum + activity.moving_time) 0


calculateSecPerKm : Float -> Int -> Int
calculateSecPerKm distance moving_time =
    let
        sec_per_km =
            toFloat moving_time / (distance / 1000)
    in
    round sec_per_km


getDistanceByWeeks : Posix -> Posix -> List Activity -> List { x : Float, y : Float }
getDistanceByWeeks from to activities =
    List.map
        (\( bucket, acts ) ->
            { x = toFloat bucket, y = List.foldl (\a sum -> sum + a.distance) 0 acts }
        )
        (groupActivitiesByWeek from to activities)


groupActivitiesByWeek : Posix -> Posix -> List Activity -> List ( Int, List Activity )
groupActivitiesByWeek from to activities =
    let
        startOfFromWeek =
            from |> Time.Extra.floor Monday Time.utc

        endOfToWeek =
            to |> Time.Extra.ceiling Monday Time.utc
    in
    groupActivitiesByInterval startOfFromWeek endOfToWeek weekInterval activities


groupActivitiesByInterval : Posix -> Posix -> Int -> List Activity -> List ( Int, List Activity )
groupActivitiesByInterval from to duration activities =
    let
        filteredActivities =
            List.filter
                (\activity ->
                    let
                        time =
                            Time.posixToMillis activity.start_date_local
                    in
                    time >= Time.posixToMillis from && time < Time.posixToMillis to
                )
                activities

        buckets =
            List.foldl
                (\activity acc ->
                    let
                        bucket =
                            calculateBucket from duration activity
                    in
                    case Dict.get bucket acc of
                        Just acts ->
                            Dict.insert bucket (activity :: acts) acc

                        Nothing ->
                            Dict.insert bucket [ activity ] acc
                )
                Dict.empty
                filteredActivities
    in
    Dict.toList buckets


calculateBucket : Posix -> Int -> Activity -> Int
calculateBucket origo duration activity =
    let
        diff =
            Time.posixToMillis activity.start_date_local - Time.posixToMillis origo
    in
    ceiling (toFloat diff / toFloat duration)


weekInterval : Int
weekInterval =
    604800000<|MERGE_RESOLUTION|>--- conflicted
+++ resolved
@@ -16,12 +16,8 @@
 import Dict exposing (Dict)
 import Iso8601
 import Json.Decode as Decode exposing (Decoder, bool, float, int, string)
-<<<<<<< HEAD
-import Json.Decode.Pipeline exposing (custom, hardcoded, optional, required)
+import Json.Decode.Pipeline exposing (hardcoded, optional, required)
 import List.Extra exposing (groupWhile)
-=======
-import Json.Decode.Pipeline exposing (hardcoded, optional, required)
->>>>>>> 7c14d3b2
 import Time exposing (Posix)
 import Time.Extra exposing (Interval(..))
 
