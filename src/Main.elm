module Main exposing (main)

import Activities exposing (Activity, activityDecoder, calculateSecPerKm, getActivitiesForLastThreeMonths, getDistanceByWeeks, getDistanceForActivities, getLastThreeMonths, getOther, getRaces, getRides, getRuns, getTimeForActivities)
import Athlete exposing (Athlete, athleteDecoder)
import Browser
import Browser.Navigation as Nav
import Footer
import Formatting exposing (formatDistance, formatHours, formatTime)
<<<<<<< HEAD
import Graphs exposing (renderBarChart, renderGraph)
import Html exposing (Html, a, div, footer, h1, h2, h3, header, img, p, section, span, text)
import Html.Attributes exposing (alt, class, href, id, src, tabindex)
=======
import Html exposing (Html, a, div, h1, h2, h3, header, img, p, section, span, text)
import Html.Attributes exposing (alt, class, href, src, tabindex)
>>>>>>> 7c14d3b2
import Html.Events exposing (on, onClick)
import Http
import Json.Decode as Decode
import Keyboard.Event exposing (KeyboardEvent, considerKeyboardEvent)
import Keyboard.Key exposing (Key(..))
import Messages exposing (LogInResult, Msg(..), Route(..))
import Url
import Url.Builder
import Url.Parser exposing ((<?>), map, oneOf, s)
import Url.Parser.Query as Query



---- MODEL ----


type AccessToken
    = AccessToken String


type ApplicationState
    = LoggedIn AccessToken Athlete
    | NotLoggedIn
    | Error Http.Error


type alias Config =
    { clientSecret : String
    , clientId : String
    , origin : String
    }


type alias Model =
    { applicationState : ApplicationState
    , activities : List Activity
    , races : List Activity
    , activityPage : Int
    , moreActivites : Bool
    , config : Config
    , key : Nav.Key
    }


initialModel : Nav.Key -> Config -> Model
initialModel key config =
    { applicationState = NotLoggedIn
    , activities = []
    , races = []
    , activityPage = 0
    , moreActivites = True
    , config = config
    , key = key
    }


init : Config -> Url.Url -> Nav.Key -> ( Model, Cmd Msg )
init config location key =
    updateRoute (initialModel key config) <| parseLocation location



---- UPDATE ----


getAccessToken : Model -> String -> Cmd Msg
getAccessToken model code =
    Http.send SetLoginResult <|
        Http.post
            ("https://www.strava.com/oauth/token?client_id="
                ++ model.config.clientId
                ++ "&client_secret="
                ++ model.config.clientSecret
                ++ "&code="
                ++ code
            )
            Http.emptyBody
        <|
            Decode.map2
                LogInResult
                (Decode.field "athlete" athleteDecoder)
                (Decode.field
                    "access_token"
                    Decode.string
                )


fetchActivities : Model -> Cmd Msg
fetchActivities model =
    case model.applicationState of
        LoggedIn (AccessToken token) _ ->
            Http.send UpdateActivities <|
                Http.request
                    { method = "GET"
                    , headers = [ Http.header "Authorization" ("Bearer " ++ token) ]
                    , url = "https://www.strava.com/api/v3/athlete/activities?per_page=200&page=" ++ String.fromInt (model.activityPage + 1)
                    , body = Http.emptyBody
                    , expect = Http.expectJson (Decode.list activityDecoder)
                    , timeout = Nothing
                    , withCredentials = False
                    }

        _ ->
            Cmd.none


handleUrlChange : Url.Url -> Msg
handleUrlChange url =
    UrlChange <| parseLocation url


updateRoute : Model -> Route -> ( Model, Cmd Msg )
updateRoute model route =
    case route of
        LoginRoute (Just code) ->
            ( model, getAccessToken model code )

        RacesRoute ->
            ( model, fetchActivities model )

        _ ->
            ( model, Cmd.none )


parseLocation : Url.Url -> Route
parseLocation location =
    let
        parser =
            oneOf
                [ map RacesRoute (s "races")
                , map LoginRoute (s "login" <?> Query.string "code")
                ]
    in
    case Url.Parser.parse parser location of
        Just r ->
            r

        Nothing ->
            NotFoundRoute


handleUrlRequest : Browser.UrlRequest -> Msg
handleUrlRequest url =
    ClickedLink url


raceKeyPressedDecoder : Activity -> KeyboardEvent -> Maybe Msg
raceKeyPressedDecoder race event =
    case event.keyCode of
        Enter ->
            Just <| ClickedRace race

        Spacebar ->
            Just <| ClickedRace race

        _ ->
            Nothing


update : Msg -> Model -> ( Model, Cmd Msg )
update msg model =
    case msg of
        UrlChange location ->
            updateRoute model location

        ClickedLink urlRequest ->
            case urlRequest of
                Browser.Internal url ->
                    ( model
                    , Nav.pushUrl model.key (Url.toString url)
                    )

                Browser.External url ->
                    ( model
                    , Nav.load url
                    )

        ClickedRace race ->
            ( { model
                | races =
                    List.map
                        (\r ->
                            if r == race then
                                { r | active = not r.active }

                            else
                                r
                        )
                        model.races
              }
            , Cmd.none
            )

        SetLoginResult (Ok logInResult) ->
            ( { model
                | applicationState =
                    LoggedIn
                        (AccessToken logInResult.accessToken)
                        logInResult.athlete
              }
            , Nav.pushUrl model.key (Url.Builder.relative [ "races" ] [])
            )

        SetLoginResult (Err error) ->
            ( { model | applicationState = Error error }, Cmd.none )

        UpdateActivities (Ok activities) ->
            let
                newModel =
                    { model
                        | activities = List.concat [ model.activities, activities ]
                        , races = List.concat [ model.races, getRaces activities ]
                        , activityPage = model.activityPage + 1
                        , moreActivites = List.length activities > 0
                    }
            in
            ( newModel
            , if newModel.moreActivites then
                fetchActivities newModel

              else
                Cmd.none
            )

        UpdateActivities (Err error) ->
            ( { model | applicationState = Error error }, Cmd.none )

        FetchMoreActivities ->
            ( model, fetchActivities model )

        NoOp ->
            ( model, Cmd.none )



---- VIEW ----


renderActivity : Activity -> Html Msg
renderActivity race =
    div
        [ class <|
            "activity"
                ++ (if race.active then
                        " active"

                    else
                        ""
                   )
        , onClick <| ClickedRace race
        , tabindex 0
        , on "keypress" <| considerKeyboardEvent <| raceKeyPressedDecoder race
        ]
        [ div
            []
            [ text race.name
            ]
        ]


renderRaces : List Activity -> Html Msg
renderRaces races =
    section [ class "box activities" ] <|
        List.concat
            [ [ h2
                    [ class "small-header" ]
                    [ text "Løp" ]
              ]
            , List.map renderActivity races
            ]


moreInformation : Activity -> Html Msg
moreInformation activity =
    section [ class "fields" ]
        [ (activity.distance
            |> formatDistance
          )
            ++ " km"
            |> field "Lengde"
        , activity.moving_time
            |> formatTime
            |> field "Tid"
        , (calculateSecPerKm activity.distance activity.moving_time
            |> formatTime
          )
            ++ " /km"
            |> field "Fart"
        ]


statisticsFieldCommon : String -> String -> String -> Html Msg
statisticsFieldCommon className label val =
    p [ class className ]
        [ text label
        , span []
            [ text val
            ]
        ]


statisticsHeader : String -> String -> Html Msg
statisticsHeader =
    statisticsFieldCommon "statistics-small-header statistics-field"


statisticsField : String -> String -> Html Msg
statisticsField =
    statisticsFieldCommon "statistics-field"


statistics : Activity -> List Activity -> Html Msg
statistics race activities =
    let
        ( from, to ) =
            getLastThreeMonths race
    in
    section [ class "statistics" ]
        [ h3 [ class "statistics-header" ] [ text race.name ]
        , moreInformation race
        , p [] [ text "Din aktivitet siste 90 dager før løpet:" ]
        , statisticsHeader "Antall aktiviteter" <| String.fromInt <| List.length activities
        , statisticsHeader "Total lengde (km)" <| formatDistance (getDistanceForActivities activities)
        , statisticsField "Løping" <| formatDistance (getDistanceForActivities <| getRuns activities)
        , renderBarChart <| List.map (\act -> { act | y = act.y / 1000 }) <| getDistanceByWeeks from to <| getRuns activities
        , statisticsField "Sykling" <| formatDistance (getDistanceForActivities <| getRides activities)
        , statisticsField "Annet" <| formatDistance (getDistanceForActivities <| getOther activities)
        , statisticsHeader "Total tid (timer)" <| formatHours (getTimeForActivities activities)
        , statisticsField "Løping" <| formatHours (getTimeForActivities <| getRuns activities)
        , statisticsField "Sykling" <| formatHours (getTimeForActivities <| getRides activities)
        , statisticsField "Annet" <| formatHours (getTimeForActivities <| getOther activities)
        ]


field : String -> String -> Html Msg
field header_ value =
    div [ class "field" ]
        [ div [ class "field-header" ] [ text header_ ]
        , div [ class "field-value" ] [ text value ]
        ]


view : Model -> Browser.Document Msg
view model =
    { title = "S33 trening"
    , body =
        [ case model.applicationState of
            NotLoggedIn ->
                section [ class "content" ]
                    [ section [ class "logIn" ]
                        [ h1 [ class "logInHeader" ] [ text "Logg inn" ]
                        , a
                            [ href
                                ("https://www.strava.com/oauth/authorize?client_id="
                                    ++ model.config.clientId
                                    ++ "&redirect_uri="
                                    ++ model.config.origin
                                    ++ "/login&response_type=code"
                                )
                            , class "logInButton"
                            ]
                            []
                        ]
                    ]

            LoggedIn _ athlete ->
                section [ class "content" ]
                    [ header [ class "header" ]
                        [ div [ class "profile" ]
                            [ span [ class "profile-name" ] [ text <| "Logget inn som " ++ athlete.firstname ]
                            , img [ src athlete.profile_medium, alt "avatar", class "profile-pic" ] []
                            ]
                        ]
                    , if model.moreActivites then
                        section [ class "fetching-activities" ] [ text "Henter aktiviteter..." ]

                      else
                        section [ class "flex-content" ]
                            [ renderRaces model.races
                            , section [ class "main-content" ] <|
                                List.map (\race -> statistics race <| getActivitiesForLastThreeMonths model.activities race) <|
                                    List.filter
                                        (\race -> race.active)
                                        model.races
                            ]
                    ]

            Error err ->
                text <|
                    case err of
                        Http.BadUrl msg ->
                            msg

                        Http.Timeout ->
                            "Timed out"

                        Http.NetworkError ->
                            "Network error"

                        Http.BadStatus response ->
                            String.fromInt response.status.code ++ ": " ++ response.status.message

                        Http.BadPayload msg _ ->
                            msg
        , Footer.render
        ]
    }



---- PROGRAM ----


main =
    Browser.application
        { view = view
        , init = init
        , update = update
        , subscriptions = always Sub.none
        , onUrlRequest = handleUrlRequest
        , onUrlChange = handleUrlChange
        }<|MERGE_RESOLUTION|>--- conflicted
+++ resolved
@@ -6,14 +6,9 @@
 import Browser.Navigation as Nav
 import Footer
 import Formatting exposing (formatDistance, formatHours, formatTime)
-<<<<<<< HEAD
 import Graphs exposing (renderBarChart, renderGraph)
-import Html exposing (Html, a, div, footer, h1, h2, h3, header, img, p, section, span, text)
-import Html.Attributes exposing (alt, class, href, id, src, tabindex)
-=======
 import Html exposing (Html, a, div, h1, h2, h3, header, img, p, section, span, text)
 import Html.Attributes exposing (alt, class, href, src, tabindex)
->>>>>>> 7c14d3b2
 import Html.Events exposing (on, onClick)
 import Http
 import Json.Decode as Decode
